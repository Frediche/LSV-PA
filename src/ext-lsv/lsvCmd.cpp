--- conflicted
+++ resolved
@@ -1,7 +1,7 @@
 #include "base/abc/abc.h"
 #include "base/main/main.h"
 #include "base/main/mainInt.h"
-<<<<<<< HEAD
+
 #include "sat/cnf/cnf.h"
 #include "misc/util/abc_global.h"
 #include <iostream>
@@ -16,18 +16,6 @@
 
 void init(Abc_Frame_t* pAbc) {
   Cmd_CommandAdd(pAbc, "LSV", "lsv_or_bidec", Lsv_CommandOrBidec, 0);
-=======
-#include <vector>
-#include <stack>
-#include <algorithm>
-
-static int Lsv_CommandPrintNodes(Abc_Frame_t* pAbc, int argc, char** argv);
-static int Lsv_CommandPrintMSFC(Abc_Frame_t* pAbc, int argc, char** argv);
-
-void init(Abc_Frame_t* pAbc) {
-  Cmd_CommandAdd(pAbc, "LSV", "lsv_print_nodes", Lsv_CommandPrintNodes, 0);
-  Cmd_CommandAdd(pAbc, "LSV", "lsv_print_msfc", Lsv_CommandPrintMSFC, 0);
->>>>>>> a192f246
 }
 
 void destroy(Abc_Frame_t* pAbc) {}
@@ -57,7 +45,6 @@
     if (Abc_ObjFaninC0(pNtk_PO)) {
       Abc_ObjXorFaninC(Abc_NtkPo(pNtk_support, 0), 0);
     }
-<<<<<<< HEAD
     pNtk_support = Abc_NtkStrash(pNtk_support, 0, 1, 0);
 
     // Derives an equivalent Aig_Man_t
@@ -79,14 +66,7 @@
       } else if (Aig_ObjIsCo(pObj)) {
         id_PO = pObj->Id;
       }
-=======
-    Abc_ObjForEachFanout(pObj, pFanin, j) {
-      printf("  Fanout-%d: Id = %d, name = %s\n", j, Abc_ObjId(pFanin),
-             Abc_ObjName(pFanin));
-    }
-    if (Abc_NtkHasSop(pNtk)) {
-      printf("The SOP of this node:\n%s", (char*)pObj->pData);
->>>>>>> a192f246
+
     }
     int VarShift2 = 2 * VarShift;
 
