#include "base/abc/abc.h"
#include "base/main/main.h"
#include "base/main/mainInt.h"
#include "sat/cnf/cnf.h"
#include "sat/bsat/satSolver.h"

<<<<<<< HEAD
extern "C" Aig_Man_t * Abc_NtkToDar( Abc_Ntk_t * pNtk, int fExors, int fRegisters );

static int Lsv_CommandORBiDec(Abc_Frame_t* pAbc, int argc, char** argv);

void init(Abc_Frame_t* pAbc) {
    Cmd_CommandAdd(pAbc, "LSV", "lsv_or_bidec", Lsv_CommandORBiDec, 0);
=======
static int Lsv_CommandPrintNodes(Abc_Frame_t* pAbc, int argc, char** argv);
static int Lsv_CommandPrintMSFC(Abc_Frame_t* pAbc, int argc, char** argv);

void init(Abc_Frame_t* pAbc) {
  Cmd_CommandAdd(pAbc, "LSV", "lsv_print_nodes", Lsv_CommandPrintNodes, 0);
  Cmd_CommandAdd(pAbc, "LSV", "lsv_print_msfc", Lsv_CommandPrintMSFC, 0);
>>>>>>> 5c2a8512
}

void destroy(Abc_Frame_t* pAbc) {}

Abc_FrameInitializer_t frame_initializer = {init, destroy};

struct PackageRegistrationManager {
<<<<<<< HEAD
    PackageRegistrationManager() { Abc_FrameAddInitializer(&frame_initializer); }
} lsvPackageRegistrationManager2;

void Lsv_ORBiDec(Abc_Ntk_t* pNtk) {
    Abc_Obj_t* pObj;
    Abc_Ntk_t* PONtk;
    Aig_Man_t* pAig;
    Cnf_Dat_t* pCnf;
    sat_solver* pSat;
    int i, j, k;
    int *begin,*end;
    int aigPoId, originCnfVar, originCnfId;
    pNtk = Abc_NtkStrash(pNtk, 1, 1, 0);
    Abc_NtkForEachPo(pNtk, pObj, i) {    
        Aig_Obj_t* supportObj;
        lit Lit[3];
        PONtk = Abc_NtkCreateCone(pNtk, Abc_ObjFanin0(pObj), Abc_ObjName(pObj), 0);
        if(Abc_ObjFaninC0(pObj)) {
            Abc_ObjXorFaninC(Abc_NtkPo(PONtk, 0), 0);
        }
        PONtk = Abc_NtkStrash(PONtk, 1, 1, 0);
        pAig = Abc_NtkToDar(PONtk, 0, 0);
        pCnf = Cnf_Derive(pAig, 1);
        pSat = (sat_solver*)Cnf_DataWriteIntoSolver(pCnf, 1, 0);

        aigPoId = Aig_ManCo(pAig, 0)->Id;
        originCnfId = pCnf->pVarNums[aigPoId];
        originCnfVar = pCnf->nVars;

        Lit[0] = toLitCond(originCnfId, 0);
        sat_solver_addclause(pSat, Lit, Lit+1);

        Cnf_DataLift(pCnf, originCnfVar);
        Cnf_CnfForClause(pCnf, begin, end, j) {
            sat_solver_addclause(pSat, begin, end);
        }
        Lit[0] = toLitCond(originCnfId+originCnfVar, 1);
        sat_solver_addclause(pSat, Lit, Lit+1);
        Cnf_DataLift(pCnf, originCnfVar);
        Cnf_CnfForClause(pCnf, begin, end, j) {
            sat_solver_addclause(pSat, begin, end);
        }
        Lit[0] = toLitCond(originCnfId + originCnfVar*2, 1);
        sat_solver_addclause(pSat, Lit, Lit+1);
        int alphaBegin = sat_solver_nvars(pSat);
        int alphaSize = Aig_ManCiNum(pAig);
        Aig_ManForEachCi(pAig, supportObj, k) {
            int alpha = sat_solver_addvar(pSat);
            int beta = sat_solver_addvar(pSat);
            int x = pCnf->pVarNums[Aig_ObjId(supportObj)] - 2*originCnfVar;
            int xx = x + originCnfVar;
            int xxx = x + originCnfVar*2;
            Lit[0] = toLitCond(x, 1);
            Lit[1] = toLitCond(xx, 0);
            Lit[2] = toLitCond(alpha, 0);
            sat_solver_addclause(pSat, Lit, Lit+3);
            Lit[0] = toLitCond(x, 0);
            Lit[1] = toLitCond(xx, 1);
            Lit[2] = toLitCond(alpha, 0);
            sat_solver_addclause(pSat, Lit, Lit+3);
            Lit[0] = toLitCond(x, 1);
            Lit[1] = toLitCond(xxx, 0);
            Lit[2] = toLitCond(beta, 0);
            sat_solver_addclause(pSat, Lit, Lit+3);
            Lit[0] = toLitCond(x, 0);
            Lit[1] = toLitCond(xxx, 1);
            Lit[2] = toLitCond(beta, 0);
            sat_solver_addclause(pSat, Lit, Lit+3);
        }
        lbool status = l_True;
        int alpha,beta;
        lit* assumps = new lit[2*alphaSize];
        for(int a = 0; a < alphaSize; ++a) {
            for(int b = a+1; b < alphaSize; ++b) {
                for(int q = 0; q < alphaSize; ++q) {
                    alpha = alphaBegin + 2*q;
                    beta = alpha + 1;
                    if(q == a) {
                        assumps[q] = toLitCond(alpha, 0);
                        assumps[alphaSize+q] = toLitCond(beta, 1);
                    }
                    else if(q == b) {
                        assumps[q] = toLitCond(alpha, 1);
                        assumps[alphaSize+q] = toLitCond(beta, 0);
                    }
                    else {
                        assumps[q] = toLitCond(alpha, 1);
                        assumps[alphaSize+q] = toLitCond(beta, 1);
                    }
                }
                status = sat_solver_solve(pSat, assumps, assumps + 2*alphaSize,0,0,0,0);
                if(status == l_False) {
                    break;
                }
            }
            if(status == l_False) {
                break;
            }
        }
        int *pFinalConf;
        int solSize = 0;
        int solution[alphaSize][2];
        for(int i = 0; i < alphaSize; ++i) {
            solution[i][0] = 0;
            solution[i][1] = 0;
        }
        // 0 -> Xc, 1 -> Xb, 2 -> Xa
        if(status == l_False) {
            solSize = sat_solver_final(pSat, &pFinalConf);
            for(int solIdx = 0; solIdx < solSize; ++solIdx) {
                int varible = (pFinalConf[solIdx]/2);
                solution[(varible-alphaBegin)/2][varible%2] = 1;
            }
            printf("PO %s support partition: 1\n",Abc_ObjName(pObj));
            for(int i = 0; i < alphaSize; ++i) {
                int sol_alpha = solution[i][0];
                int  sol_beta = solution[i][1];
                if(sol_alpha == 1 && sol_beta == 1) {
                    // 0,0 -> Xc 
                    printf("0");
                }
                else if(sol_alpha == 1 && sol_beta == 0) {
                    // 0,1 -> Xb
                    printf("2");
                }
                else if(sol_alpha == 0 && sol_beta == 1) {
                    // 0,1 -> Xa
                    printf("1");
                }
                else {
                    // 1,1 -> Xa | Xb
                    printf("0");
                }
            }
            printf("\n");
        }
        else {
            printf("PO %s support partition: 0\n",Abc_ObjName(pObj));
        }
        delete []assumps;
=======
  PackageRegistrationManager() { Abc_FrameAddInitializer(&frame_initializer); }
} lsvPackageRegistrationManager;

void Lsv_NtkPrintNodes(Abc_Ntk_t* pNtk) {
  Abc_Obj_t* pObj;
  int i;
  Abc_NtkForEachNode(pNtk, pObj, i) {
    printf("Object Id = %d, name = %s\n, #FO = %d", Abc_ObjId(pObj), Abc_ObjName(pObj), Abc_ObjFanoutNum(pObj));
    Abc_Obj_t* pFanin;
    int j;
    Abc_ObjForEachFanin(pObj, pFanin, j) {
      printf("  Fanin-%d: Id = %d, name = %s\n", j, Abc_ObjId(pFanin),
             Abc_ObjName(pFanin));
    }
    if (Abc_NtkHasSop(pNtk)) {
      printf("The SOP of this node:\n%s", (char*)pObj->pData);
>>>>>>> 5c2a8512
    }
}

int Lsv_CommandORBiDec(Abc_Frame_t* pAbc, int argc, char** argv) {
    Abc_Ntk_t* pNtk = Abc_FrameReadNtk(pAbc);
    int c;
    Extra_UtilGetoptReset();
    while ((c = Extra_UtilGetopt(argc, argv, "h")) != EOF) {
        switch (c) {
            case 'h':
                goto usage;
            default:
                goto usage;
        }
    }
    if (!pNtk) {
        Abc_Print(-1, "Empty network.\n");
        return 1;
    }
    Lsv_ORBiDec(pNtk);
    return 0;

usage:
<<<<<<< HEAD
    Abc_Print(-2, "usage: lsv_bi_decomposition [-h]\n");
    Abc_Print(-2, "\t        non-trivial or bi-decomposition\n");
    Abc_Print(-2, "\t-h    : print the command usage\n");
    return 1;
}
=======
  Abc_Print(-2, "usage: lsv_print_nodes [-h]\n");
  Abc_Print(-2, "\t        prints the nodes in the network\n");
  Abc_Print(-2, "\t-h    : print the command usage\n");
  return 1;
}

// compare using the obj Id, assuming vector of Abc_Obj_t*
static int Lsv_VecPtrSortCompare1( void ** pp1, void ** pp2 ) {
  if ( Abc_ObjId((Abc_Obj_t*)(*pp1)) < Abc_ObjId((Abc_Obj_t*)(*pp2)))
    return -1;
  if ( Abc_ObjId((Abc_Obj_t*)(*pp1)) > Abc_ObjId((Abc_Obj_t*)(*pp2))) 
    return 1;
  return 0; 
}

// compare using the first obj Id, assuming vector of (vector of Abc_Obj_t*)
static int Lsv_VecPtrSortCompare2(void ** pp1, void ** pp2) {
  if( Abc_ObjId((Abc_Obj_t*)Vec_PtrEntry((Vec_Ptr_t*)(*pp1), 0)) <
      Abc_ObjId((Abc_Obj_t*)Vec_PtrEntry((Vec_Ptr_t*)(*pp2), 0))) {
    return -1;
  }
  if( Abc_ObjId((Abc_Obj_t*)Vec_PtrEntry((Vec_Ptr_t*)(*pp1), 0)) >
      Abc_ObjId((Abc_Obj_t*)Vec_PtrEntry((Vec_Ptr_t*)(*pp2), 0))) {
    return 1;
  }
  return 0; 
}


void Lsv_AigMSFC_rec(Abc_Obj_t * pNode, Vec_Ptr_t * vNodes, Vec_Ptr_t* msfc, bool isRoot) {
    Abc_Obj_t * pFanin;
    int i;

    if ( Abc_NodeIsTravIdCurrent(pNode) || pNode->fMarkA==1) { return; }
    // mark the node as visited
    Abc_NodeSetTravIdCurrent(pNode);
    // skip the PI
    if (Abc_ObjIsCi(pNode)) { return ;}
    // push node with multiple fanout to the back of vNodes
    if (Abc_ObjFanoutNum(pNode) > 1 && !isRoot) {
      //printf("%s has %d fanout\n", Abc_ObjName(pNode), Abc_ObjFanoutNum(pNode));
      Vec_PtrPush(vNodes, pNode);
      return;
    }

    // visit the transitive fanin of the node
    Abc_ObjForEachFanin(pNode, pFanin, i)
      Lsv_AigMSFC_rec(pFanin, vNodes, msfc, 0);
    // visit the equivalent nodes
    // if ( Abc_AigNodeIsChoice( pNode ) )
    //     for ( pFanin = (Abc_Obj_t *)pNode->pData; pFanin; pFanin = (Abc_Obj_t *)pFanin->pData )
    //         Abc_AigDfs_rec( pFanin, vNodes );
    // add the node after the fanins have been added
    if(Abc_ObjIsPo(pNode)) { return; }
    Vec_PtrPush(msfc, pNode);
    pNode->fMarkA = 1;
}

Vec_Ptr_t * Lsv_AigMSFC(Abc_Ntk_t * pNtk) {
  Vec_Ptr_t * msfcVec;
  Vec_Ptr_t * vNodes;
  Abc_Obj_t * pNode;
  int i;
  assert(Abc_NtkIsStrash(pNtk));
  Abc_NtkCleanMarkA(pNtk);

  vNodes = Vec_PtrAlloc(100);
  msfcVec = Vec_PtrAlloc(100);
  // go through the PO nodes and call for each of them
  Abc_NtkForEachCo(pNtk, pNode, i) {Vec_PtrPush(vNodes, pNode);}
  Vec_PtrForEachEntry(Abc_Obj_t*, vNodes, pNode, i) {
    Abc_NtkIncrementTravId(pNtk);
    Vec_Ptr_t * msfc = Vec_PtrAlloc(50);
    Lsv_AigMSFC_rec(pNode, vNodes, msfc, 1);
    Vec_PtrSort(msfc, (int (*)(const void *, const void *)) Lsv_VecPtrSortCompare1);
    if(Vec_PtrSize(msfc)>0)
      Vec_PtrPush(msfcVec, (void*)msfc);
  }
  Abc_NtkCleanMarkA(pNtk); 
  return msfcVec;
}

void Lsv_NtkPrintMSFC(Abc_Ntk_t* pNtk) {
  Vec_Ptr_t* msfcVec;
  Vec_Ptr_t* pVec;
  Abc_Obj_t* pNode;
  int i, j;
  msfcVec = Lsv_AigMSFC(pNtk);
  Vec_PtrSort(msfcVec, (int (*)(const void *, const void *)) Lsv_VecPtrSortCompare2);
  Vec_PtrForEachEntry(Vec_Ptr_t*, msfcVec, pVec, i) {
    printf("MSFC %d: ", i);
    Vec_PtrForEachEntry(Abc_Obj_t*, pVec, pNode, j) {
      printf("%s", Abc_ObjName(pNode));
      if(j != Vec_PtrSize(pVec) - 1) printf(",");
    }
    printf("\n");
  }
}

int Lsv_CommandPrintMSFC(Abc_Frame_t* pAbc, int argc, char** argv) {
  Abc_Ntk_t* pNtk = Abc_FrameReadNtk(pAbc);
  assert(Abc_NtkIsStrash(pNtk));
  int c;
  Extra_UtilGetoptReset();
  while ((c = Extra_UtilGetopt(argc, argv, "h")) != EOF) {
    switch (c) {
      case 'h':
        goto usage;
      default:
        goto usage;
    }
  }
  if (!pNtk) {
    Abc_Print(-1, "Empty network.\n");
    return 1;
  }
  Lsv_NtkPrintMSFC(pNtk);
  return 0;

usage:
  Abc_Print(-2, "usage: lsv_print_msfc [-h]\n");
  Abc_Print(-2, "\t        prints the sorted MSFC group in the aig\n");
  Abc_Print(-2, "\t-h    : print the command usage\n");
  return 1;
}
>>>>>>> 5c2a8512
<|MERGE_RESOLUTION|>--- conflicted
+++ resolved
@@ -4,21 +4,12 @@
 #include "sat/cnf/cnf.h"
 #include "sat/bsat/satSolver.h"
 
-<<<<<<< HEAD
 extern "C" Aig_Man_t * Abc_NtkToDar( Abc_Ntk_t * pNtk, int fExors, int fRegisters );
 
 static int Lsv_CommandORBiDec(Abc_Frame_t* pAbc, int argc, char** argv);
 
 void init(Abc_Frame_t* pAbc) {
     Cmd_CommandAdd(pAbc, "LSV", "lsv_or_bidec", Lsv_CommandORBiDec, 0);
-=======
-static int Lsv_CommandPrintNodes(Abc_Frame_t* pAbc, int argc, char** argv);
-static int Lsv_CommandPrintMSFC(Abc_Frame_t* pAbc, int argc, char** argv);
-
-void init(Abc_Frame_t* pAbc) {
-  Cmd_CommandAdd(pAbc, "LSV", "lsv_print_nodes", Lsv_CommandPrintNodes, 0);
-  Cmd_CommandAdd(pAbc, "LSV", "lsv_print_msfc", Lsv_CommandPrintMSFC, 0);
->>>>>>> 5c2a8512
 }
 
 void destroy(Abc_Frame_t* pAbc) {}
@@ -26,7 +17,6 @@
 Abc_FrameInitializer_t frame_initializer = {init, destroy};
 
 struct PackageRegistrationManager {
-<<<<<<< HEAD
     PackageRegistrationManager() { Abc_FrameAddInitializer(&frame_initializer); }
 } lsvPackageRegistrationManager2;
 
@@ -167,24 +157,6 @@
             printf("PO %s support partition: 0\n",Abc_ObjName(pObj));
         }
         delete []assumps;
-=======
-  PackageRegistrationManager() { Abc_FrameAddInitializer(&frame_initializer); }
-} lsvPackageRegistrationManager;
-
-void Lsv_NtkPrintNodes(Abc_Ntk_t* pNtk) {
-  Abc_Obj_t* pObj;
-  int i;
-  Abc_NtkForEachNode(pNtk, pObj, i) {
-    printf("Object Id = %d, name = %s\n, #FO = %d", Abc_ObjId(pObj), Abc_ObjName(pObj), Abc_ObjFanoutNum(pObj));
-    Abc_Obj_t* pFanin;
-    int j;
-    Abc_ObjForEachFanin(pObj, pFanin, j) {
-      printf("  Fanin-%d: Id = %d, name = %s\n", j, Abc_ObjId(pFanin),
-             Abc_ObjName(pFanin));
-    }
-    if (Abc_NtkHasSop(pNtk)) {
-      printf("The SOP of this node:\n%s", (char*)pObj->pData);
->>>>>>> 5c2a8512
     }
 }
 
@@ -208,136 +180,8 @@
     return 0;
 
 usage:
-<<<<<<< HEAD
     Abc_Print(-2, "usage: lsv_bi_decomposition [-h]\n");
     Abc_Print(-2, "\t        non-trivial or bi-decomposition\n");
     Abc_Print(-2, "\t-h    : print the command usage\n");
     return 1;
 }
-=======
-  Abc_Print(-2, "usage: lsv_print_nodes [-h]\n");
-  Abc_Print(-2, "\t        prints the nodes in the network\n");
-  Abc_Print(-2, "\t-h    : print the command usage\n");
-  return 1;
-}
-
-// compare using the obj Id, assuming vector of Abc_Obj_t*
-static int Lsv_VecPtrSortCompare1( void ** pp1, void ** pp2 ) {
-  if ( Abc_ObjId((Abc_Obj_t*)(*pp1)) < Abc_ObjId((Abc_Obj_t*)(*pp2)))
-    return -1;
-  if ( Abc_ObjId((Abc_Obj_t*)(*pp1)) > Abc_ObjId((Abc_Obj_t*)(*pp2))) 
-    return 1;
-  return 0; 
-}
-
-// compare using the first obj Id, assuming vector of (vector of Abc_Obj_t*)
-static int Lsv_VecPtrSortCompare2(void ** pp1, void ** pp2) {
-  if( Abc_ObjId((Abc_Obj_t*)Vec_PtrEntry((Vec_Ptr_t*)(*pp1), 0)) <
-      Abc_ObjId((Abc_Obj_t*)Vec_PtrEntry((Vec_Ptr_t*)(*pp2), 0))) {
-    return -1;
-  }
-  if( Abc_ObjId((Abc_Obj_t*)Vec_PtrEntry((Vec_Ptr_t*)(*pp1), 0)) >
-      Abc_ObjId((Abc_Obj_t*)Vec_PtrEntry((Vec_Ptr_t*)(*pp2), 0))) {
-    return 1;
-  }
-  return 0; 
-}
-
-
-void Lsv_AigMSFC_rec(Abc_Obj_t * pNode, Vec_Ptr_t * vNodes, Vec_Ptr_t* msfc, bool isRoot) {
-    Abc_Obj_t * pFanin;
-    int i;
-
-    if ( Abc_NodeIsTravIdCurrent(pNode) || pNode->fMarkA==1) { return; }
-    // mark the node as visited
-    Abc_NodeSetTravIdCurrent(pNode);
-    // skip the PI
-    if (Abc_ObjIsCi(pNode)) { return ;}
-    // push node with multiple fanout to the back of vNodes
-    if (Abc_ObjFanoutNum(pNode) > 1 && !isRoot) {
-      //printf("%s has %d fanout\n", Abc_ObjName(pNode), Abc_ObjFanoutNum(pNode));
-      Vec_PtrPush(vNodes, pNode);
-      return;
-    }
-
-    // visit the transitive fanin of the node
-    Abc_ObjForEachFanin(pNode, pFanin, i)
-      Lsv_AigMSFC_rec(pFanin, vNodes, msfc, 0);
-    // visit the equivalent nodes
-    // if ( Abc_AigNodeIsChoice( pNode ) )
-    //     for ( pFanin = (Abc_Obj_t *)pNode->pData; pFanin; pFanin = (Abc_Obj_t *)pFanin->pData )
-    //         Abc_AigDfs_rec( pFanin, vNodes );
-    // add the node after the fanins have been added
-    if(Abc_ObjIsPo(pNode)) { return; }
-    Vec_PtrPush(msfc, pNode);
-    pNode->fMarkA = 1;
-}
-
-Vec_Ptr_t * Lsv_AigMSFC(Abc_Ntk_t * pNtk) {
-  Vec_Ptr_t * msfcVec;
-  Vec_Ptr_t * vNodes;
-  Abc_Obj_t * pNode;
-  int i;
-  assert(Abc_NtkIsStrash(pNtk));
-  Abc_NtkCleanMarkA(pNtk);
-
-  vNodes = Vec_PtrAlloc(100);
-  msfcVec = Vec_PtrAlloc(100);
-  // go through the PO nodes and call for each of them
-  Abc_NtkForEachCo(pNtk, pNode, i) {Vec_PtrPush(vNodes, pNode);}
-  Vec_PtrForEachEntry(Abc_Obj_t*, vNodes, pNode, i) {
-    Abc_NtkIncrementTravId(pNtk);
-    Vec_Ptr_t * msfc = Vec_PtrAlloc(50);
-    Lsv_AigMSFC_rec(pNode, vNodes, msfc, 1);
-    Vec_PtrSort(msfc, (int (*)(const void *, const void *)) Lsv_VecPtrSortCompare1);
-    if(Vec_PtrSize(msfc)>0)
-      Vec_PtrPush(msfcVec, (void*)msfc);
-  }
-  Abc_NtkCleanMarkA(pNtk); 
-  return msfcVec;
-}
-
-void Lsv_NtkPrintMSFC(Abc_Ntk_t* pNtk) {
-  Vec_Ptr_t* msfcVec;
-  Vec_Ptr_t* pVec;
-  Abc_Obj_t* pNode;
-  int i, j;
-  msfcVec = Lsv_AigMSFC(pNtk);
-  Vec_PtrSort(msfcVec, (int (*)(const void *, const void *)) Lsv_VecPtrSortCompare2);
-  Vec_PtrForEachEntry(Vec_Ptr_t*, msfcVec, pVec, i) {
-    printf("MSFC %d: ", i);
-    Vec_PtrForEachEntry(Abc_Obj_t*, pVec, pNode, j) {
-      printf("%s", Abc_ObjName(pNode));
-      if(j != Vec_PtrSize(pVec) - 1) printf(",");
-    }
-    printf("\n");
-  }
-}
-
-int Lsv_CommandPrintMSFC(Abc_Frame_t* pAbc, int argc, char** argv) {
-  Abc_Ntk_t* pNtk = Abc_FrameReadNtk(pAbc);
-  assert(Abc_NtkIsStrash(pNtk));
-  int c;
-  Extra_UtilGetoptReset();
-  while ((c = Extra_UtilGetopt(argc, argv, "h")) != EOF) {
-    switch (c) {
-      case 'h':
-        goto usage;
-      default:
-        goto usage;
-    }
-  }
-  if (!pNtk) {
-    Abc_Print(-1, "Empty network.\n");
-    return 1;
-  }
-  Lsv_NtkPrintMSFC(pNtk);
-  return 0;
-
-usage:
-  Abc_Print(-2, "usage: lsv_print_msfc [-h]\n");
-  Abc_Print(-2, "\t        prints the sorted MSFC group in the aig\n");
-  Abc_Print(-2, "\t-h    : print the command usage\n");
-  return 1;
-}
->>>>>>> 5c2a8512
