#include "base/abc/abc.h"
#include "base/main/main.h"
#include "base/main/mainInt.h"
#include <iostream>
#include <vector>
#include <map>
#include <queue>
#include <algorithm>
using namespace std;

static int Lsv_CommandPrintNodes(Abc_Frame_t* pAbc, int argc, char** argv);
static int Lsv_CommandPrintMSFC(Abc_Frame_t* pAbc, int argc, char** argv);

void init(Abc_Frame_t* pAbc) {
  Cmd_CommandAdd(pAbc, "LSV", "lsv_print_nodes", Lsv_CommandPrintNodes, 0);
  Cmd_CommandAdd(pAbc, "LSV", "lsv_print_msfc", Lsv_CommandPrintMSFC, 0);
}

void destroy(Abc_Frame_t* pAbc) {}

Abc_FrameInitializer_t frame_initializer = {init, destroy};

struct PackageRegistrationManager {
  PackageRegistrationManager() { Abc_FrameAddInitializer(&frame_initializer); }
} lsvPackageRegistrationManager;

//----------------------------------------LSV Example----------------------------------------------//
void Lsv_NtkPrintNodes(Abc_Ntk_t* pNtk) {
  Abc_Obj_t* pObj;
  int i;
  Abc_NtkForEachNode(pNtk, pObj, i) {
    printf("Object Id = %d, name = %s\n", Abc_ObjId(pObj), Abc_ObjName(pObj));
    Abc_Obj_t* pFanin;
    int j;
    Abc_ObjForEachFanin(pObj, pFanin, j) {
      printf("  Fanin-%d: Id = %d, name = %s\n", j, Abc_ObjId(pFanin),
        Abc_ObjName(pFanin));
    }
    if (Abc_NtkHasSop(pNtk)) {
      printf("The SOP of this node:\n%s", (char*)pObj->pData);
    }
  }
}

int Lsv_CommandPrintNodes(Abc_Frame_t* pAbc, int argc, char** argv) {
  Abc_Ntk_t* pNtk = Abc_FrameReadNtk(pAbc);
  int c;
  Extra_UtilGetoptReset();
  while ((c = Extra_UtilGetopt(argc, argv, "h")) != EOF) {
    switch (c) {
      case 'h':
        goto usage;
      default:
        goto usage;
    }
  }
  if (!pNtk) {
    Abc_Print(-1, "Empty network.\n");
    return 1;
  }
  Lsv_NtkPrintNodes(pNtk);
  return 0;

usage:
  Abc_Print(-2, "usage: lsv_print_nodes [-h]\n");
  Abc_Print(-2, "\t        prints the nodes in the network\n");
  Abc_Print(-2, "\t-h    : print the command usage\n");
  return 1;
}
//---------------------------------------------------------------------------------------------------------//

void Lsv_NtkPrintMSFC(Abc_Ntk_t* pNtk) {
  Abc_Obj_t* pObj;
  int i;
  vector<Abc_Obj_t*> v_coneFout;
  vector<vector<int> > v_msfc;
  Abc_NtkForEachPo(pNtk, pObj, i){
    Abc_Obj_t* pFanin;
    int j;
    Abc_ObjForEachFanin(pObj, pFanin, j) {
      if(!Abc_ObjIsPi(pFanin)){
        if(find(v_coneFout.begin(),v_coneFout.end(),pFanin) == v_coneFout.end()){ // new msf of cone
          v_coneFout.push_back(pFanin);
<<<<<<< HEAD
          //printf(" New MSF of Cone - %d: Id = %d, name = %s\n", j, Abc_ObjId(pFanin), Abc_ObjName(pFanin));
=======
          printf(" New MSF of Cone - %d: Id = %d, name = %s\n", j, Abc_ObjId(pFanin), Abc_ObjName(pFanin));
>>>>>>> 61112e13
        }
      }
    }
  }
  // for each msf, travorsal
  for(i=0;i<v_coneFout.size();++i){
    pObj = v_coneFout[i];
    vector<int> v_node;
    queue<Abc_Obj_t*> q;
    q.push(pObj);
    while(!q.empty()){ // BFS
      pObj = q.front();
      v_node.push_back(Abc_ObjId(pObj)); // put the node to this cone
      Abc_Obj_t* pFanin;
      int j;
      Abc_ObjForEachFanin(pObj, pFanin, j) {
        if(!Abc_ObjIsPi(pFanin)){ // not a PI
          if(pFanin->vFanouts.nSize > 1){ // new msf of cone
            if(find(v_coneFout.begin(),v_coneFout.end(),pFanin)==v_coneFout.end()){
              v_coneFout.push_back(pFanin);
<<<<<<< HEAD
              //printf(" New MSF of Cone - %d: Id = %d, name = %s\n", j, Abc_ObjId(pFanin), Abc_ObjName(pFanin));
=======
              printf(" New MSF of Cone - %d: Id = %d, name = %s\n", j, Abc_ObjId(pFanin), Abc_ObjName(pFanin));
>>>>>>> 61112e13
            }
          }
          else{ // a node of cone
            if(find(v_node.begin(),v_node.end(),Abc_ObjId(pFanin))==v_node.end()){
              q.push(pFanin);
            }
          }
        }
      }
      q.pop();
    }
    v_msfc.push_back(v_node);
  }

<<<<<<< HEAD

  for(i=0;i<v_msfc.size();++i){
  	sort(v_msfc[i].begin(), v_msfc[i].end());
  }
  sort(v_msfc.begin(), v_msfc.end());

=======
>>>>>>> 61112e13
  for(i=0;i<v_msfc.size();++i){
    cout << "MSFC " << i << ":";
    cout << " n" << v_msfc[i][0];
    for(int j=1;j<v_msfc[i].size();++j){
      cout << ",n" << v_msfc[i][j];
    }
    cout << "\n";
  }
}

int Lsv_CommandPrintMSFC(Abc_Frame_t* pAbc, int argc, char** argv) {
  Abc_Ntk_t* pNtk = Abc_FrameReadNtk(pAbc);
  int c;
  Extra_UtilGetoptReset();
  while ((c = Extra_UtilGetopt(argc, argv, "h")) != EOF) {
    switch (c) {
      case 'h':
        goto usage;
      default:
        goto usage;
    }
  }
  if (!pNtk) {
    Abc_Print(-1, "Empty network.\n");
    return 1;
  }
  Lsv_NtkPrintMSFC(pNtk);
  return 0;

usage:
  Abc_Print(-2, "usage: lsv_print_msfc [-h]\n");
  Abc_Print(-2, "\t        prints the MSFCs in the network\n");
  Abc_Print(-2, "\t-h    : print the command usage\n");
  return 1;
}<|MERGE_RESOLUTION|>--- conflicted
+++ resolved
@@ -81,11 +81,7 @@
       if(!Abc_ObjIsPi(pFanin)){
         if(find(v_coneFout.begin(),v_coneFout.end(),pFanin) == v_coneFout.end()){ // new msf of cone
           v_coneFout.push_back(pFanin);
-<<<<<<< HEAD
           //printf(" New MSF of Cone - %d: Id = %d, name = %s\n", j, Abc_ObjId(pFanin), Abc_ObjName(pFanin));
-=======
-          printf(" New MSF of Cone - %d: Id = %d, name = %s\n", j, Abc_ObjId(pFanin), Abc_ObjName(pFanin));
->>>>>>> 61112e13
         }
       }
     }
@@ -106,11 +102,7 @@
           if(pFanin->vFanouts.nSize > 1){ // new msf of cone
             if(find(v_coneFout.begin(),v_coneFout.end(),pFanin)==v_coneFout.end()){
               v_coneFout.push_back(pFanin);
-<<<<<<< HEAD
               //printf(" New MSF of Cone - %d: Id = %d, name = %s\n", j, Abc_ObjId(pFanin), Abc_ObjName(pFanin));
-=======
-              printf(" New MSF of Cone - %d: Id = %d, name = %s\n", j, Abc_ObjId(pFanin), Abc_ObjName(pFanin));
->>>>>>> 61112e13
             }
           }
           else{ // a node of cone
@@ -125,15 +117,11 @@
     v_msfc.push_back(v_node);
   }
 
-<<<<<<< HEAD
-
   for(i=0;i<v_msfc.size();++i){
   	sort(v_msfc[i].begin(), v_msfc[i].end());
   }
   sort(v_msfc.begin(), v_msfc.end());
 
-=======
->>>>>>> 61112e13
   for(i=0;i<v_msfc.size();++i){
     cout << "MSFC " << i << ":";
     cout << " n" << v_msfc[i][0];
