#include "base/abc/abc.h"
#include "base/main/main.h"
#include "base/main/mainInt.h"
<<<<<<< HEAD
#include "aig/gia/giaAig.h"
#include "aig/gia/gia.h"
#include "sat/cnf/cnf.h"
#include <iostream>
#include <stdlib.h>
#include <stdio.h>
=======
#include <iostream>
>>>>>>> 2712b271
#include <vector>
#include <map>
#include <queue>
#include <algorithm>
using namespace std;

static int Lsv_CommandPrintNodes(Abc_Frame_t* pAbc, int argc, char** argv);
static int Lsv_CommandPrintMSFC(Abc_Frame_t* pAbc, int argc, char** argv);
<<<<<<< HEAD
static int Lsv_CommandOrBidec(Abc_Frame_t* pAbc, int argc, char** argv);
=======
>>>>>>> 2712b271

void init(Abc_Frame_t* pAbc) {
  Cmd_CommandAdd(pAbc, "LSV", "lsv_print_nodes", Lsv_CommandPrintNodes, 0);
  Cmd_CommandAdd(pAbc, "LSV", "lsv_print_msfc", Lsv_CommandPrintMSFC, 0);
<<<<<<< HEAD
  Cmd_CommandAdd(pAbc, "LSV", "lsv_or_bidec", Lsv_CommandOrBidec, 0);
=======
>>>>>>> 2712b271
}

void destroy(Abc_Frame_t* pAbc) {}

Abc_FrameInitializer_t frame_initializer = {init, destroy};

struct PackageRegistrationManager {
  PackageRegistrationManager() { Abc_FrameAddInitializer(&frame_initializer); }
} lsvPackageRegistrationManager;

//----------------------------------------LSV Example----------------------------------------------//
void Lsv_NtkPrintNodes(Abc_Ntk_t* pNtk) {
  Abc_Obj_t* pObj;
  int i;
  Abc_NtkForEachNode(pNtk, pObj, i) {
    printf("Object Id = %d, name = %s\n", Abc_ObjId(pObj), Abc_ObjName(pObj));
    Abc_Obj_t* pFanin;
    int j;
    Abc_ObjForEachFanin(pObj, pFanin, j) {
      printf("  Fanin-%d: Id = %d, name = %s\n", j, Abc_ObjId(pFanin),
        Abc_ObjName(pFanin));
    }
    if (Abc_NtkHasSop(pNtk)) {
      printf("The SOP of this node:\n%s", (char*)pObj->pData);
    }
  }
}

int Lsv_CommandPrintNodes(Abc_Frame_t* pAbc, int argc, char** argv) {
  Abc_Ntk_t* pNtk = Abc_FrameReadNtk(pAbc);
  int c;
  Extra_UtilGetoptReset();
  while ((c = Extra_UtilGetopt(argc, argv, "h")) != EOF) {
    switch (c) {
      case 'h':
        goto usage;
      default:
        goto usage;
    }
  }
  if (!pNtk) {
    Abc_Print(-1, "Empty network.\n");
    return 1;
  }
  Lsv_NtkPrintNodes(pNtk);
  return 0;

usage:
  Abc_Print(-2, "usage: lsv_print_nodes [-h]\n");
  Abc_Print(-2, "\t        prints the nodes in the network\n");
  Abc_Print(-2, "\t-h    : print the command usage\n");
  return 1;
}
<<<<<<< HEAD
//----------------------------------------------LSV PA1---------------------------------------------//
=======
//---------------------------------------------------------------------------------------------------------//

>>>>>>> 2712b271
void Lsv_NtkPrintMSFC(Abc_Ntk_t* pNtk) {
  Abc_Obj_t* pObj;
  int i;
  vector<Abc_Obj_t*> v_coneFout;
  vector<vector<int> > v_msfc;
  Abc_NtkForEachPo(pNtk, pObj, i){
    Abc_Obj_t* pFanin;
    int j;
    Abc_ObjForEachFanin(pObj, pFanin, j) {
      if(!Abc_ObjIsPi(pFanin)){
        if(find(v_coneFout.begin(),v_coneFout.end(),pFanin) == v_coneFout.end()){ // new msf of cone
          v_coneFout.push_back(pFanin);
          //printf(" New MSF of Cone - %d: Id = %d, name = %s\n", j, Abc_ObjId(pFanin), Abc_ObjName(pFanin));
        }
      }
    }
  }
  // for each msf, travorsal
  for(i=0;i<v_coneFout.size();++i){
    pObj = v_coneFout[i];
    vector<int> v_node;
    queue<Abc_Obj_t*> q;
    q.push(pObj);
    while(!q.empty()){ // BFS
      pObj = q.front();
      v_node.push_back(Abc_ObjId(pObj)); // put the node to this cone
      Abc_Obj_t* pFanin;
      int j;
      Abc_ObjForEachFanin(pObj, pFanin, j) {
        if(!Abc_ObjIsPi(pFanin)){ // not a PI
          if(pFanin->vFanouts.nSize > 1){ // new msf of cone
            if(find(v_coneFout.begin(),v_coneFout.end(),pFanin)==v_coneFout.end()){
              v_coneFout.push_back(pFanin);
              //printf(" New MSF of Cone - %d: Id = %d, name = %s\n", j, Abc_ObjId(pFanin), Abc_ObjName(pFanin));
            }
          }
          else{ // a node of cone
            if(find(v_node.begin(),v_node.end(),Abc_ObjId(pFanin))==v_node.end()){
              q.push(pFanin);
            }
          }
        }
      }
      q.pop();
    }
    v_msfc.push_back(v_node);
  }

  for(i=0;i<v_msfc.size();++i){
  	sort(v_msfc[i].begin(), v_msfc[i].end());
  }
  sort(v_msfc.begin(), v_msfc.end());

  for(i=0;i<v_msfc.size();++i){
    cout << "MSFC " << i << ":";
    cout << " n" << v_msfc[i][0];
    for(int j=1;j<v_msfc[i].size();++j){
      cout << ",n" << v_msfc[i][j];
    }
    cout << "\n";
  }
}

int Lsv_CommandPrintMSFC(Abc_Frame_t* pAbc, int argc, char** argv) {
  Abc_Ntk_t* pNtk = Abc_FrameReadNtk(pAbc);
  int c;
  Extra_UtilGetoptReset();
  while ((c = Extra_UtilGetopt(argc, argv, "h")) != EOF) {
    switch (c) {
      case 'h':
        goto usage;
      default:
        goto usage;
    }
  }
  if (!pNtk) {
    Abc_Print(-1, "Empty network.\n");
    return 1;
  }
  Lsv_NtkPrintMSFC(pNtk);
  return 0;

usage:
  Abc_Print(-2, "usage: lsv_print_msfc [-h]\n");
  Abc_Print(-2, "\t        prints the MSFCs in the network\n");
  Abc_Print(-2, "\t-h    : print the command usage\n");
  return 1;
<<<<<<< HEAD
}
//--------------------------------------------LSV PA2----------------------------------------------------//
extern "C"{
  Aig_Man_t * Abc_NtkToDar( Abc_Ntk_t * pNtk, int fExors, int fRegisters );
}
void Lsv_NtkOrBidec(Abc_Ntk_t* pNtk) {
  Abc_Obj_t* pObj; // PO
  int po_i;
  Abc_NtkForEachPo(pNtk, pObj, po_i){
    string s_poName = Abc_ObjName(pObj);
    int supPart = 0; // 1: there is a valid non-trivial partition
    vector<int> v_alphaVar;
    vector<int> v_betaVar;
    vector<int> v_alpha_final;
    vector<int> v_beta_final;

    // Get the cone Cone of the PO
    Abc_Ntk_t* pNtkPoCone = Abc_NtkCreateCone(pNtk, Abc_ObjFanin0(pObj), Abc_ObjName(pObj), 0); // PO's Fanin0 is the node of PO, 0 means no need for other PI
    if(Abc_ObjFaninC0(pObj)) Abc_ObjXorFaninC(Abc_NtkPo(pNtkPoCone, 0), 0); // deal with the complemental edge
    int n_PI = Abc_NtkPiNum(pNtkPoCone);
    // Get the AIG of this cone
    Aig_Man_t* pAigPoCone = Abc_NtkToDar(pNtkPoCone, 0, 0); // (ntk, 0, 1)
    // Get the CNF of f(X), f(X'), f(X'')
    Cnf_Dat_t* pCnf_fX = Cnf_Derive(pAigPoCone, 1); // (aig, nOutput)
    Cnf_Dat_t* pCnf_fXp = Cnf_DataDup(pCnf_fX);
    Cnf_DataLift(pCnf_fXp, pCnf_fX->nVars);
    Cnf_Dat_t* pCnf_fXpp = Cnf_DataDup(pCnf_fXp);
    Cnf_DataLift(pCnf_fXpp, pCnf_fXp->nVars);
    // put them into the sat_solver
    sat_solver* pSat = (sat_solver *)Cnf_DataWriteIntoSolver(pCnf_fX, 1, 0); // f(X)
    Cnf_DataWriteIntoSolverInt(pSat, pCnf_fXp, 1, 0);
    Cnf_DataWriteIntoSolverInt(pSat, pCnf_fXpp, 1, 0);
    // add the literal of f(X), -f(X'), -f(X'')
    lit Lits_F[1];
    Aig_Obj_t* pObjPo;
    int i_po_tmp;
    Aig_ManForEachCo(pAigPoCone, pObjPo, i_po_tmp){
      Lits_F[0] = toLitCond(pCnf_fX->pVarNums[pObjPo->Id], 0);; // literal of f(X)
      sat_solver_addclause(pSat, Lits_F, Lits_F+1);
      Lits_F[0] = toLitCond(pCnf_fXp->pVarNums[pObjPo->Id], 1); // literal of -f(X')
      sat_solver_addclause(pSat, Lits_F, Lits_F+1);
      Lits_F[0] = toLitCond(pCnf_fXpp->pVarNums[pObjPo->Id], 1); // literal of -f(X'')
      sat_solver_addclause(pSat, Lits_F, Lits_F+1);
    }
    // create variable alpha_i and beta_i
    Aig_Obj_t* pSup;
    int sup_i;
    Aig_ManForEachCi(pAigPoCone, pSup, sup_i){
      v_alphaVar.push_back(sat_solver_addvar(pSat));
      v_betaVar.push_back(sat_solver_addvar(pSat));
      v_alpha_final.push_back(1);
      v_beta_final.push_back(1);
    }
    // add 4 clauses for each support
    Aig_ManForEachCi(pAigPoCone, pSup, sup_i){
      int xVar = pCnf_fX->pVarNums[pSup->Id];
      int xpVar = pCnf_fXp->pVarNums[pSup->Id]; // actually the xpVar = xVar + pCnf_fX->nVars
      int xppVar = pCnf_fXpp->pVarNums[pSup->Id]; // actually the xppVar = xpVar + pCnf_fXp->nVars
      lit Lits[3];
      Lits[0] = toLitCond(xVar, 1); // -x
      Lits[1] = toLitCond(xpVar, 0); // x'
      Lits[2] = toLitCond(v_alphaVar[sup_i], 0); // alpha
      sat_solver_addclause(pSat, Lits, Lits+3);
      Lits[0] = toLitCond(xVar, 0); // x
      Lits[1] = toLitCond(xpVar, 1); // -x'
      Lits[2] = toLitCond(v_alphaVar[sup_i], 0); // alpha
      sat_solver_addclause(pSat, Lits, Lits+3);
      Lits[0] = toLitCond(xVar, 1); // -x
      Lits[1] = toLitCond(xppVar, 0); // x''
      Lits[2] = toLitCond(v_betaVar[sup_i], 0); // beta
      sat_solver_addclause(pSat, Lits, Lits+3);
      Lits[0] = toLitCond(xVar, 0); // x
      Lits[1] = toLitCond(xppVar, 1); // -x''
      Lits[2] = toLitCond(v_betaVar[sup_i], 0); // beta
      sat_solver_addclause(pSat, Lits, Lits+3);
    }
    // run C(n,2) for xa in XA and xb in XB and xi in XC with sat_solver
    for(int a=0;a<n_PI;++a){
      for(int b=a+1;b<n_PI;++b){
        lit assumpList[n_PI * 2];
        assumpList[0] = toLitCond(v_alphaVar[a], 0); // xa in XA
        assumpList[1] = toLitCond(v_betaVar[a], 1); // 
        assumpList[2] = toLitCond(v_alphaVar[b], 1); // xb in XB
        assumpList[3] = toLitCond(v_betaVar[b], 0); // 
        int count = 4;
        for(int i=0;i<n_PI;++i){
          if(i != a && i != b){
            assumpList[count] = toLitCond(v_alphaVar[i], 1); // xi in XC
            assumpList[count+1] = toLitCond(v_betaVar[i], 1); // 
            count += 2;
          }
        }
        int status = sat_solver_solve(pSat, assumpList, assumpList+n_PI*2, 0, 0, 0, 0);
        if(status == l_False){ // unsat, break and output
          supPart = 1;
          break;
        }
      }
      if(supPart){
        break;
      }
    }
    // get the final conflict clause
    int nFinal, * pFinal;
    nFinal = sat_solver_final(pSat, &pFinal);
    for(int i=0;i<nFinal;i++){
      vector<int>::iterator it;
      it = find(v_alphaVar.begin(),v_alphaVar.end(),Abc_Lit2Var(pFinal[i]));
      if(it != v_alphaVar.end()) v_alpha_final[it-v_alphaVar.begin()] = 0;
      it = find(v_betaVar.begin(),v_betaVar.end(),Abc_Lit2Var(pFinal[i]));
      if(it != v_betaVar.end()) v_beta_final[it-v_betaVar.begin()] = 0;
    }
    cout << "PO " << s_poName << " support partition: " << supPart << "\n";
    if(supPart){
      for(int i=0;i<n_PI;++i){
        if(v_alpha_final[i] == 1) // XA
          cout << 2;
        else if(v_beta_final[i] == 1) // XB
          cout << 1;
        else // XC
          cout << 0;
      }
      cout << "\n";
    }
  }
}

int Lsv_CommandOrBidec(Abc_Frame_t* pAbc, int argc, char** argv) {
  Abc_Ntk_t* pNtk = Abc_FrameReadNtk(pAbc);
  int c;
  Extra_UtilGetoptReset();
  while ((c = Extra_UtilGetopt(argc, argv, "h")) != EOF) {
    switch (c) {
      case 'h':
        goto usage;
      default:
        goto usage;
    }
  }
  if (!pNtk) {
    Abc_Print(-1, "Empty network.\n");
    return 1;
  }
  Lsv_NtkOrBidec(pNtk);
  return 0;

usage:
  Abc_Print(-2, "usage: lsv_or_bidec [-h]\n");
  Abc_Print(-2, "\t        prints the OrBidec fanouts in the network\n");
  Abc_Print(-2, "\t-h    : print the command usage\n");
  return 1;
=======
>>>>>>> 2712b271
}<|MERGE_RESOLUTION|>--- conflicted
+++ resolved
@@ -1,16 +1,12 @@
 #include "base/abc/abc.h"
 #include "base/main/main.h"
 #include "base/main/mainInt.h"
-<<<<<<< HEAD
 #include "aig/gia/giaAig.h"
 #include "aig/gia/gia.h"
 #include "sat/cnf/cnf.h"
 #include <iostream>
 #include <stdlib.h>
 #include <stdio.h>
-=======
-#include <iostream>
->>>>>>> 2712b271
 #include <vector>
 #include <map>
 #include <queue>
@@ -19,18 +15,12 @@
 
 static int Lsv_CommandPrintNodes(Abc_Frame_t* pAbc, int argc, char** argv);
 static int Lsv_CommandPrintMSFC(Abc_Frame_t* pAbc, int argc, char** argv);
-<<<<<<< HEAD
 static int Lsv_CommandOrBidec(Abc_Frame_t* pAbc, int argc, char** argv);
-=======
->>>>>>> 2712b271
 
 void init(Abc_Frame_t* pAbc) {
   Cmd_CommandAdd(pAbc, "LSV", "lsv_print_nodes", Lsv_CommandPrintNodes, 0);
   Cmd_CommandAdd(pAbc, "LSV", "lsv_print_msfc", Lsv_CommandPrintMSFC, 0);
-<<<<<<< HEAD
   Cmd_CommandAdd(pAbc, "LSV", "lsv_or_bidec", Lsv_CommandOrBidec, 0);
-=======
->>>>>>> 2712b271
 }
 
 void destroy(Abc_Frame_t* pAbc) {}
@@ -84,12 +74,8 @@
   Abc_Print(-2, "\t-h    : print the command usage\n");
   return 1;
 }
-<<<<<<< HEAD
 //----------------------------------------------LSV PA1---------------------------------------------//
-=======
-//---------------------------------------------------------------------------------------------------------//
-
->>>>>>> 2712b271
+
 void Lsv_NtkPrintMSFC(Abc_Ntk_t* pNtk) {
   Abc_Obj_t* pObj;
   int i;
@@ -177,7 +163,6 @@
   Abc_Print(-2, "\t        prints the MSFCs in the network\n");
   Abc_Print(-2, "\t-h    : print the command usage\n");
   return 1;
-<<<<<<< HEAD
 }
 //--------------------------------------------LSV PA2----------------------------------------------------//
 extern "C"{
@@ -329,6 +314,4 @@
   Abc_Print(-2, "\t        prints the OrBidec fanouts in the network\n");
   Abc_Print(-2, "\t-h    : print the command usage\n");
   return 1;
-=======
->>>>>>> 2712b271
 }