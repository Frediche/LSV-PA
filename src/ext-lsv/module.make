SRC += \
    src/ext-lsv/lsvCmd.cpp \
<<<<<<< HEAD
    src/ext-lsv/msfcCmd.cpp \
    src/ext-lsv/orBidecCmd.cpp
=======
    src/ext-lsv/msfcCmd.cpp
>>>>>>> cec06d63
<|MERGE_RESOLUTION|>--- conflicted
+++ resolved
@@ -1,8 +1,4 @@
 SRC += \
     src/ext-lsv/lsvCmd.cpp \
-<<<<<<< HEAD
     src/ext-lsv/msfcCmd.cpp \
-    src/ext-lsv/orBidecCmd.cpp
-=======
-    src/ext-lsv/msfcCmd.cpp
->>>>>>> cec06d63
+    src/ext-lsv/orBidecCmd.cpp