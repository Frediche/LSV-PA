--- conflicted
+++ resolved
@@ -144,8 +144,4 @@
 alias recadd3     "st; rec_add3; b; rec_add3; dc2; rec_add3; if -K 8; bidec; st; rec_add3; dc2; rec_add3; if -g -K 6; st; rec_add3"
 
 # LSV-PA alais
-<<<<<<< HEAD
-alias lsv    "r lsv/example/full_adder.blif; lsv_print_sopunate"
-=======
-alias lsv    "r lsv/example/full_adder.blif; st; lsv_print_pounate"
->>>>>>> 68826caa
+alias lsv    "r lsv/example/full_adder.blif; st; lsv_print_pounate"